--- conflicted
+++ resolved
@@ -28,12 +28,8 @@
 
 using namespace std;
 
-<<<<<<< HEAD
-
-// TODO: Concept for cursor invalidation (when table updates).
-=======
+
 // TODO: Concept for row invalidation (when table updates).
->>>>>>> b659eaa8
 
 @interface TDBRow()
 @property (nonatomic, weak) TDBTable *table;
